'use client';

import React, { useEffect, useState } from 'react';
import { useSession } from 'next-auth/react';
import { useRouter } from 'next/navigation';
import AIAnalysis from './ai-analysis';
import ClusteringView from './clustering-view';
import AIClusters from './ai-clusters';
<<<<<<< HEAD
import AISummary from '@/components/AISummary';
import { trackEvent } from '@/utils/analytics';
=======
import { trackEvent } from '@/utils/analytics';
import { useToast } from '@/components/ToastProvider';
>>>>>>> f5b5b473

type Issue = {
  id: string;
  description: string;
  votes: number;
  heatmapScore: number;
  createdAt: string;
  aiSummary?: string | null;
  aiConfidence?: number | null;
  aiGeneratedAt?: string | null;
  aiVersion?: string | null;
};

export default function IssuesPage() {
  const { data: session } = useSession();
  const { showToast } = useToast();
  const router = useRouter();
  const [issues, setIssues] = useState<Issue[]>([]);
  const [loading, setLoading] = useState(true);
  const [newIssue, setNewIssue] = useState('');
  const [submitting, setSubmitting] = useState(false);
  const [message, setMessage] = useState<string | null>(null);
  const [activeTab, setActiveTab] = useState<'issues' | 'clusters'>('issues');
  const [selectedIssues, setSelectedIssues] = useState<Set<string>>(new Set());
  const [bulkActionLoading, setBulkActionLoading] = useState(false);

  useEffect(() => {
    if (!session) {
      router.push('/auth');
      return;
    }
    fetchIssues();
  }, [session, router]);

  // Restore persisted selection
  useEffect(() => {
    if (!session?.user?.email) return;
    try {
      const storageKey = `issues:selected:${session.user.email}`;
      const raw = localStorage.getItem(storageKey);
      if (raw) {
        const ids: unknown = JSON.parse(raw);
        if (Array.isArray(ids)) {
          // Filter against current issues once loaded
          const valid = ids.filter((id) => typeof id === 'string');
          setSelectedIssues(new Set(valid as string[]));
        }
      }
    } catch {}
    // eslint-disable-next-line react-hooks/exhaustive-deps
  }, [session?.user?.email]);

  // Keep selection valid when issue list changes
  useEffect(() => {
    if (!issues?.length) return;
    setSelectedIssues((prev) => {
      const issueIds = new Set(issues.map((i) => i.id));
      const next = new Set<string>();
      prev.forEach((id) => {
        if (issueIds.has(id)) next.add(id);
      });
      return next;
    });
  }, [issues]);

  // Persist selection
  useEffect(() => {
    if (!session?.user?.email) return;
    try {
      const storageKey = `issues:selected:${session.user.email}`;
      localStorage.setItem(storageKey, JSON.stringify(Array.from(selectedIssues)));
    } catch {}
  }, [selectedIssues, session?.user?.email]);

  async function fetchIssues() {
    try {
      const res = await fetch('/api/issues');
      if (res.ok) {
        const data = await res.json();
        setIssues(data);
      } else {
        setMessage('Failed to load issues');
      }
    } catch (error) {
      setMessage('Failed to load issues');
    } finally {
      setLoading(false);
    }
  }

  async function handleSubmit(e: React.FormEvent) {
    e.preventDefault();
    if (!newIssue.trim()) return;

    setSubmitting(true);
    setMessage(null);

    try {
      const res = await fetch('/api/issues', {
        method: 'POST',
        headers: { 'Content-Type': 'application/json' },
        body: JSON.stringify({ description: newIssue }),
      });

      if (res.ok) {
        setNewIssue('');
        fetchIssues(); // Refresh the list
        setMessage('Issue created successfully');
<<<<<<< HEAD
        trackEvent('issues_create_success');
      } else {
        setMessage('Failed to create issue');
        trackEvent('issues_create_fail');
=======
        showToast('Issue created', 'success');
      } else {
        setMessage('Failed to create issue');
        showToast('Failed to create issue', 'error');
>>>>>>> f5b5b473
      }
    } catch (error) {
      setMessage('Failed to create issue');
      showToast('Failed to create issue', 'error');
    } finally {
      setSubmitting(false);
    }
  }

  async function handleVote(issueId: string, increment: boolean) {
    try {
      const res = await fetch(`/api/issues/${issueId}/vote`, {
        method: 'POST',
        headers: { 'Content-Type': 'application/json' },
        body: JSON.stringify({ increment }),
      });

      if (res.ok) {
        fetchIssues(); // Refresh to show updated votes
<<<<<<< HEAD
        trackEvent('issues_vote', { issueId, up: increment });
=======
        showToast(increment ? 'Upvoted issue' : 'Downvoted issue', 'success');
>>>>>>> f5b5b473
      } else {
        setMessage('Failed to vote on issue');
        showToast('Failed to vote on issue', 'error');
      }
    } catch (error) {
      setMessage('Failed to vote on issue');
    }
  }

  async function handleConvertToInitiative(issue: Issue) {
    // Navigate to initiatives page with pre-filled data
    const params = new URLSearchParams({
      fromIssue: 'true',
      problem: issue.description,
      title: `Initiative: ${issue.description.substring(0, 50)}...`,
    });
    router.push(`/initiatives?${params.toString()}`);
  }

  function handleSelectIssue(issueId: string, checked: boolean) {
    const newSelected = new Set(selectedIssues);
    if (checked) newSelected.add(issueId);
    else newSelected.delete(issueId);
    setSelectedIssues(newSelected);
  }

  function handleSelectAll(checked: boolean) {
    setSelectedIssues(checked ? new Set(issues.map((i) => i.id)) : new Set());
  }

  async function handleCreateInitiativeFromSelected() {
    if (selectedIssues.size === 0) {
      setMessage('Please select at least one issue to create an initiative');
      return;
    }

    setBulkActionLoading(true);
    setMessage(null);

    try {
      const selectedIssueObjects = issues.filter((issue) => selectedIssues.has(issue.id));

      const res = await fetch('/api/initiatives/from-issues', {
        method: 'POST',
        headers: { 'Content-Type': 'application/json' },
        body: JSON.stringify({
          issues: selectedIssueObjects.map((issue) => ({
            id: issue.id,
            description: issue.description,
            heatmapScore: issue.heatmapScore,
            votes: issue.votes,
            aiSummary: issue.aiSummary,
            aiConfidence: issue.aiConfidence,
          })),
        }),
      });

      if (res.ok) {
        const initiative = await res.json();
        setSelectedIssues(new Set()); // Clear selection
        setMessage(
          `Initiative "${initiative.title}" created successfully from ${selectedIssues.size} issue(s)`
        );
<<<<<<< HEAD
        trackEvent('initiative_created_from_issues', {
          count: selectedIssues.size,
          initiativeId: initiative.id,
        });
=======
        showToast('Initiative created from selected issues', 'success');
>>>>>>> f5b5b473

        // Navigate to the new initiative after a short delay
        setTimeout(() => {
          router.push(`/initiatives/${initiative.id}`);
        }, 1500);
      } else {
        const error = await res.json();
        setMessage(error.error || 'Failed to create initiative from issues');
<<<<<<< HEAD
        trackEvent('initiative_create_from_issues_fail', { count: selectedIssues.size });
=======
        showToast('Failed to create initiative from issues', 'error');
>>>>>>> f5b5b473
      }
    } catch (error) {
      setMessage('Failed to create initiative from issues');
      showToast('Failed to create initiative from issues', 'error');
    } finally {
      setBulkActionLoading(false);
    }
  }

  function getHeatmapColor(score: number): string {
    if (score >= 80) return 'bg-red-500';
    if (score >= 60) return 'bg-orange-500';
    if (score >= 40) return 'bg-yellow-500';
    return 'bg-green-500';
  }

  function getHeatmapLabel(score: number): string {
    if (score >= 80) return 'Critical';
    if (score >= 60) return 'High';
    if (score >= 40) return 'Medium';
    return 'Low';
  }

  if (loading) {
    return (
      <div className="space-y-8 animate-fade-in">
        {/* Header Skeleton */}
        <div className="text-center">
          <div className="skeleton h-12 w-80 mx-auto mb-4"></div>
          <div className="skeleton h-6 w-96 mx-auto mb-6"></div>
          <div className="flex justify-center gap-4">
            <div className="skeleton h-4 w-24"></div>
            <div className="skeleton h-4 w-20"></div>
          </div>
        </div>

        {/* Form Skeleton */}
        <div className="card-primary p-6 max-w-2xl mx-auto">
          <div className="skeleton h-8 w-48 mx-auto mb-6"></div>
          <div className="skeleton h-24 w-full mb-4"></div>
          <div className="flex justify-center">
            <div className="skeleton h-10 w-32"></div>
          </div>
        </div>

        {/* Legend Skeleton */}
        <div className="card-secondary p-6 max-w-4xl mx-auto">
          <div className="skeleton h-6 w-40 mx-auto mb-4"></div>
          <div className="grid grid-cols-2 md:grid-cols-4 gap-4">
            {[1, 2, 3, 4].map((i) => (
              <div key={i} className="p-3 rounded-lg text-center">
                <div className="skeleton h-6 w-6 mx-auto mb-2 rounded-full"></div>
                <div className="skeleton h-4 w-16 mx-auto mb-1"></div>
                <div className="skeleton h-3 w-12 mx-auto"></div>
              </div>
            ))}
          </div>
        </div>

        {/* Issues List Skeleton */}
        <div className="space-y-4 max-w-4xl mx-auto">
          {[1, 2, 3].map((i) => (
            <div key={i} className="card-secondary p-6">
              <div className="flex items-start gap-6">
                <div className="flex flex-col items-center gap-2 min-w-[80px]">
                  <div className="skeleton h-8 w-8 rounded-lg"></div>
                  <div className="skeleton h-8 w-8"></div>
                  <div className="skeleton h-8 w-8 rounded-lg"></div>
                </div>
                <div className="flex-1">
                  <div className="flex items-start justify-between gap-4 mb-4">
                    <div className="flex-1 space-y-2">
                      <div className="skeleton h-4 w-full"></div>
                      <div className="skeleton h-4 w-3/4"></div>
                    </div>
                    <div className="skeleton h-6 w-20 rounded-full"></div>
                  </div>
                  <div className="flex items-center justify-between">
                    <div className="skeleton h-4 w-24"></div>
                    <div className="skeleton h-8 w-32"></div>
                  </div>
                </div>
              </div>
            </div>
          ))}
        </div>
      </div>
    );
  }

  return (
    <div className="space-y-8 animate-fade-in">
      <div className="text-center">
        <h1 className="text-h1 mb-4">Issue Identification</h1>
        <p className="text-body max-w-2xl mx-auto mb-6">
          Identify and prioritize problems that need attention. Vote on issues to help determine
          which ones should become initiatives.
        </p>
        <div className="inline-flex items-center gap-4 text-caption">
          <span className="flex items-center gap-2">
            <div className="w-3 h-3 bg-primary rounded-full"></div>
            {issues.length} Total Issues
          </span>
          <span className="flex items-center gap-2">
            <div className="w-3 h-3 bg-danger rounded-full"></div>
            {issues.filter((i) => i.heatmapScore >= 80).length} Critical
          </span>
        </div>

        {/* AI Clusters */}
        <div className="mt-4 flex justify-center">
          <AIClusters
            onSelectAll={(ids) => {
              const next = new Set(selectedIssues);
              ids.forEach((id) => next.add(id));
              setSelectedIssues(next);
              setMessage(`${ids.length} issues added by AI grouping`);
            }}
          />
        </div>
      </div>

      {/* Tab Navigation */}
      <div className="max-w-4xl mx-auto">
        <div className="border-b border-gray-200">
          <nav className="-mb-px flex space-x-8">
            <button
              onClick={() => setActiveTab('issues')}
              className={`py-2 px-1 border-b-2 font-medium text-sm transition-colors ${
                activeTab === 'issues'
                  ? 'border-blue-500 text-blue-600'
                  : 'border-transparent text-gray-500 hover:text-gray-700 hover:border-gray-300'
              }`}
            >
              📝 Individual Issues ({issues.length})
            </button>
            <button
              onClick={() => setActiveTab('clusters')}
              className={`py-2 px-1 border-b-2 font-medium text-sm transition-colors ${
                activeTab === 'clusters'
                  ? 'border-blue-500 text-blue-600'
                  : 'border-transparent text-gray-500 hover:text-gray-700 hover:border-gray-300'
              }`}
            >
              🧠 AI Clusters
            </button>
          </nav>
        </div>
      </div>

      {/* Tab Content */}
      {activeTab === 'issues' ? (
        <div className="space-y-8">
          {/* Create New Issue Form */}
          <div className="card-primary p-6 max-w-2xl mx-auto">
            <h2 className="text-h2 mb-6 text-center">Report New Issue</h2>
            <form onSubmit={handleSubmit} className="space-y-4">
              <textarea
                className="textarea-field"
                placeholder="Describe the issue or problem you've identified. Be specific about the impact and frequency..."
                value={newIssue}
                onChange={(e) => setNewIssue(e.target.value)}
                rows={4}
                disabled={submitting}
              />
              <div className="flex justify-center">
                <button
                  type="submit"
                  className={`btn-primary ${submitting || !newIssue.trim() ? 'opacity-50 cursor-not-allowed' : ''}`}
                  disabled={submitting || !newIssue.trim()}
                >
                  {submitting ? (
                    <div className="flex items-center gap-2">
                      <div className="w-4 h-4 loading-spinner"></div>
                      Creating...
                    </div>
                  ) : (
                    'Report Issue'
                  )}
                </button>
              </div>
            </form>
            {message && (
              <div className="mt-4 p-3 bg-blue-50 border border-blue-200 rounded-lg text-blue-800 text-sm text-center">
                {message}
              </div>
            )}
          </div>

          {/* Issues Heatmap Legend */}
          <div className="card-secondary p-6 max-w-4xl mx-auto">
            <h3 className="text-h3 mb-4 text-center">Priority Heatmap</h3>
            <div className="grid grid-cols-2 md:grid-cols-4 gap-4">
              <div className="status-critical p-3 rounded-lg text-center">
                <div className="w-6 h-6 bg-red-500 rounded-full mx-auto mb-2"></div>
                <div className="font-medium text-sm">Critical</div>
                <div className="text-xs opacity-75">80-100</div>
              </div>
              <div className="status-high p-3 rounded-lg text-center">
                <div className="w-6 h-6 bg-orange-500 rounded-full mx-auto mb-2"></div>
                <div className="font-medium text-sm">High</div>
                <div className="text-xs opacity-75">60-79</div>
              </div>
              <div className="status-medium p-3 rounded-lg text-center">
                <div className="w-6 h-6 bg-yellow-500 rounded-full mx-auto mb-2"></div>
                <div className="font-medium text-sm">Medium</div>
                <div className="text-xs opacity-75">40-59</div>
              </div>
              <div className="status-low p-3 rounded-lg text-center">
                <div className="w-6 h-6 bg-green-500 rounded-full mx-auto mb-2"></div>
                <div className="font-medium text-sm">Low</div>
                <div className="text-xs opacity-75">0-39</div>
              </div>
            </div>
          </div>

          {/* Bulk Actions Bar */}
          {issues.length > 0 && (
            <div className="card-secondary p-4 max-w-4xl mx-auto mb-6">
              <div className="flex items-center justify-between">
                <div className="flex items-center gap-4">
                  <label className="flex items-center gap-2 cursor-pointer">
                    <input
                      type="checkbox"
                      checked={selectedIssues.size === issues.length && issues.length > 0}
                      onChange={(e) => handleSelectAll(e.target.checked)}
                      className="rounded border-gray-300 text-primary focus:ring-primary"
                    />
                    <span className="text-sm font-medium">
                      {selectedIssues.size === 0
                        ? `Select All (${issues.length})`
                        : selectedIssues.size === issues.length
                          ? `All Selected (${issues.length})`
                          : `${selectedIssues.size} of ${issues.length} Selected`}
                    </span>
                  </label>

                  {selectedIssues.size > 0 && (
                    <button
                      onClick={() => setSelectedIssues(new Set())}
                      className="text-sm text-gray-500 hover:text-gray-700"
                    >
                      Clear Selection
                    </button>
                  )}
                </div>

                {selectedIssues.size > 0 && (
                  <div className="flex items-center gap-3">
                    <div className="text-sm text-gray-600">
                      {selectedIssues.size} issue{selectedIssues.size === 1 ? '' : 's'} selected
                    </div>
                    <button
                      onClick={handleCreateInitiativeFromSelected}
                      disabled={bulkActionLoading}
                      className="btn-primary text-sm flex items-center gap-2"
                    >
                      {bulkActionLoading ? (
                        <>
                          <div className="w-4 h-4 border-2 border-white border-t-transparent rounded-full animate-spin"></div>
                          Creating...
                        </>
                      ) : (
                        <>
                          <svg
                            className="w-4 h-4"
                            fill="none"
                            stroke="currentColor"
                            viewBox="0 0 24 24"
                          >
                            <path
                              strokeLinecap="round"
                              strokeLinejoin="round"
                              strokeWidth={2}
                              d="M12 6v6m0 0v6m0-6h6m-6 0H6"
                            />
                          </svg>
                          Create Initiative from Selected
                        </>
                      )}
                    </button>
                  </div>
                )}
              </div>
            </div>
          )}

          {/* Issues List */}
          <div>
            {issues.length === 0 ? (
              <div className="card-tertiary p-8 text-center max-w-2xl mx-auto">
                <div className="w-16 h-16 bg-gray-100 rounded-full flex items-center justify-center mx-auto mb-4">
                  <svg
                    className="w-8 h-8 text-gray-400"
                    fill="none"
                    stroke="currentColor"
                    viewBox="0 0 24 24"
                  >
                    <path
                      strokeLinecap="round"
                      strokeLinejoin="round"
                      strokeWidth={2}
                      d="M12 9v3m0 0v3m0-3h3m-3 0H9m12 0a9 9 0 11-18 0 9 9 0 0118 0z"
                    />
                  </svg>
                </div>
                <h3 className="text-h3 mb-2">No Issues Yet</h3>
                <p className="text-caption">
                  Be the first to identify a problem that needs attention!
                </p>
              </div>
            ) : (
              <div className="space-y-4 max-w-4xl mx-auto">
                {issues.map((issue) => (
                  <div
                    key={issue.id}
                    className={`card-secondary p-6 hover:shadow-card-primary transition-all duration-200 ${
                      selectedIssues.has(issue.id) ? 'ring-2 ring-primary bg-blue-50' : ''
                    }`}
                  >
                    <div className="flex items-start gap-6">
                      {/* Selection Checkbox */}
                      <div className="flex items-center pt-2">
                        <input
                          type="checkbox"
                          data-cy="issue-checkbox"
                          checked={selectedIssues.has(issue.id)}
                          onChange={(e) => handleSelectIssue(issue.id, e.target.checked)}
                          className="rounded border-gray-300 text-primary focus:ring-primary"
                        />
                      </div>

                      {/* Voting Section */}
                      <div className="flex flex-col items-center gap-2 min-w-[80px]">
                        <button
                          onClick={() => handleVote(issue.id, true)}
                          className="w-8 h-8 flex items-center justify-center bg-gray-100 hover:bg-blue-100 rounded-lg transition-colors"
                          title="Upvote this issue"
                        >
                          <svg
                            className="w-4 h-4 text-gray-600"
                            fill="none"
                            stroke="currentColor"
                            viewBox="0 0 24 24"
                          >
                            <path
                              strokeLinecap="round"
                              strokeLinejoin="round"
                              strokeWidth={2}
                              d="M5 15l7-7 7 7"
                            />
                          </svg>
                        </button>
                        <span className="text-2xl font-bold text-gray-900">{issue.votes}</span>
                        <button
                          onClick={() => handleVote(issue.id, false)}
                          className="w-8 h-8 flex items-center justify-center bg-gray-100 hover:bg-red-100 rounded-lg transition-colors"
                          title="Downvote this issue"
                        >
                          <svg
                            className="w-4 h-4 text-gray-600"
                            fill="none"
                            stroke="currentColor"
                            viewBox="0 0 24 24"
                          >
                            <path
                              strokeLinecap="round"
                              strokeLinejoin="round"
                              strokeWidth={2}
                              d="M19 9l-7 7-7-7"
                            />
                          </svg>
                        </button>
                        <div className="text-xs text-gray-500 text-center">votes</div>
                      </div>

                      {/* Issue Content */}
                      <div className="flex-1">
                        <div className="flex items-start justify-between gap-4 mb-4">
                          <p className="text-body flex-1">{issue.description}</p>

                          {/* Heatmap Score Badge */}
                          <div
                            className={`px-3 py-1 rounded-full text-xs font-medium whitespace-nowrap ${
                              issue.heatmapScore >= 80
                                ? 'status-critical'
                                : issue.heatmapScore >= 60
                                  ? 'status-high'
                                  : issue.heatmapScore >= 40
                                    ? 'status-medium'
                                    : 'status-low'
                            }`}
                          >
                            {getHeatmapLabel(issue.heatmapScore)} ({issue.heatmapScore})
                          </div>
                        </div>

                        <div className="flex items-center justify-between mb-4">
                          <div className="text-caption">
                            Created{' '}
                            {new Date(issue.createdAt).toLocaleDateString('en-US', {
                              year: 'numeric',
                              month: 'short',
                              day: 'numeric',
                            })}
                          </div>

                          {/* Action Buttons */}
                          <div className="flex gap-2">
                            <button
                              onClick={() => handleConvertToInitiative(issue)}
                              className="btn-success text-sm"
                            >
                              Convert to Initiative
                            </button>
                          </div>
                        </div>

                        {/* AI Summary Section */}
                        <div className="border-t pt-4">
                          <AISummary
                            itemId={issue.id}
                            itemType="issue"
                            summary={issue.aiSummary}
                            confidence={issue.aiConfidence}
                            generatedAt={issue.aiGeneratedAt}
                            version={issue.aiVersion}
                            onSummaryGenerated={(summary) => {
                              // Update the issue in the local state
                              setIssues((prev) =>
                                prev.map((i) =>
                                  i.id === issue.id
                                    ? {
                                        ...i,
                                        aiSummary: summary,
                                        aiGeneratedAt: new Date().toISOString(),
                                      }
                                    : i
                                )
                              );
                            }}
                          />
                        </div>
                      </div>
                    </div>
                  </div>
                ))}
              </div>
            )}
          </div>
        </div>
      ) : (
        <div className="max-w-6xl mx-auto">
          <ClusteringView />
        </div>
      )}
    </div>
  );
}<|MERGE_RESOLUTION|>--- conflicted
+++ resolved
@@ -6,13 +6,9 @@
 import AIAnalysis from './ai-analysis';
 import ClusteringView from './clustering-view';
 import AIClusters from './ai-clusters';
-<<<<<<< HEAD
 import AISummary from '@/components/AISummary';
 import { trackEvent } from '@/utils/analytics';
-=======
-import { trackEvent } from '@/utils/analytics';
 import { useToast } from '@/components/ToastProvider';
->>>>>>> f5b5b473
 
 type Issue = {
   id: string;
@@ -121,17 +117,12 @@
         setNewIssue('');
         fetchIssues(); // Refresh the list
         setMessage('Issue created successfully');
-<<<<<<< HEAD
         trackEvent('issues_create_success');
+        showToast('Issue created', 'success');
       } else {
         setMessage('Failed to create issue');
         trackEvent('issues_create_fail');
-=======
-        showToast('Issue created', 'success');
-      } else {
-        setMessage('Failed to create issue');
         showToast('Failed to create issue', 'error');
->>>>>>> f5b5b473
       }
     } catch (error) {
       setMessage('Failed to create issue');
@@ -151,11 +142,8 @@
 
       if (res.ok) {
         fetchIssues(); // Refresh to show updated votes
-<<<<<<< HEAD
         trackEvent('issues_vote', { issueId, up: increment });
-=======
         showToast(increment ? 'Upvoted issue' : 'Downvoted issue', 'success');
->>>>>>> f5b5b473
       } else {
         setMessage('Failed to vote on issue');
         showToast('Failed to vote on issue', 'error');
@@ -219,14 +207,11 @@
         setMessage(
           `Initiative "${initiative.title}" created successfully from ${selectedIssues.size} issue(s)`
         );
-<<<<<<< HEAD
         trackEvent('initiative_created_from_issues', {
           count: selectedIssues.size,
           initiativeId: initiative.id,
         });
-=======
         showToast('Initiative created from selected issues', 'success');
->>>>>>> f5b5b473
 
         // Navigate to the new initiative after a short delay
         setTimeout(() => {
@@ -235,11 +220,8 @@
       } else {
         const error = await res.json();
         setMessage(error.error || 'Failed to create initiative from issues');
-<<<<<<< HEAD
         trackEvent('initiative_create_from_issues_fail', { count: selectedIssues.size });
-=======
         showToast('Failed to create initiative from issues', 'error');
->>>>>>> f5b5b473
       }
     } catch (error) {
       setMessage('Failed to create initiative from issues');
