--- conflicted
+++ resolved
@@ -87,14 +87,12 @@
     // Process phase distribution
     const phaseDistribution = initiativesByPhase.reduce(
       (acc, item) => {
-<<<<<<< HEAD
-        const key = item.phase ?? 'unspecified';
+        const key = (item as any).phase ?? 'unspecified';
         const count =
-          typeof (item as any)._count === 'number' ? (item as any)._count : (item as any)._count?._all ?? 0;
+          typeof (item as any)._count === 'number'
+            ? (item as any)._count
+            : ((item as any)._count?._all ?? 0);
         (acc as Record<string, number>)[key] = ((acc as Record<string, number>)[key] || 0) + count;
-=======
-        acc[item.phase] = item._count;
->>>>>>> 7451b2ef
         return acc;
       },
       {} as Record<string, number>
