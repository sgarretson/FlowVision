import { NextRequest, NextResponse } from 'next/server';
import { prisma } from '@/lib/prisma';
import { getCurrentUser } from '@/lib/rbac';

interface ClusterUpdateRequest {
  name?: string;
  description?: string;
  severity?: string;
  isActive?: boolean;
  color?: string;
}

export async function GET(request: NextRequest, { params }: { params: { id: string } }) {
  try {
    const user = await getCurrentUser();
    if (!user) {
      return NextResponse.json({ error: 'Unauthorized' }, { status: 401 });
    }

    // Role-aware projection and reduced payloads
    const isAdmin = user.role === 'ADMIN';
    const cluster = await prisma.issueCluster.findUnique({
      where: { id: params.id },
      select: {
        id: true,
        name: true,
        description: true,
        category: true,
        severity: true,
        theme: true,
        color: true,
        isActive: true,
        createdAt: true,
        updatedAt: true,
        issues: {
          orderBy: { heatmapScore: 'desc' },
          select: {
            id: true,
            description: true,
            department: true,
            category: true,
            heatmapScore: true,
            votes: true,
            createdAt: true,
            comments: {
              take: 3,
              orderBy: { createdAt: 'desc' },
              select: {
                id: true,
                content: true,
                createdAt: true,
                author: {
                  select: isAdmin ? { name: true, email: true } : { name: true },
                },
              },
            },
          },
        },
        initiatives: {
          orderBy: { createdAt: 'desc' },
          select: {
            id: true,
            title: true,
            status: true,
            progress: true,
            type: true,
            clusterId: true,
            createdAt: true,
            owner: {
              select: isAdmin ? { name: true, email: true } : { name: true },
            },
            milestones: {
              select: { title: true, status: true, dueDate: true },
            },
          },
        },
      },
    });

    if (!cluster) {
      return NextResponse.json({ error: 'Cluster not found' }, { status: 404 });
    }

    // Calculate cluster analytics
    const analytics = {
      totalIssues: cluster.issues.length,
      averageScore:
        cluster.issues.length > 0
          ? Math.round(
              cluster.issues.reduce((sum, issue) => sum + issue.heatmapScore, 0) /
                cluster.issues.length
            )
          : 0,
      totalVotes: cluster.issues.reduce((sum, issue) => sum + issue.votes, 0),
      scoreDistribution: {
        high: cluster.issues.filter((i) => i.heatmapScore > 85).length,
        medium: cluster.issues.filter((i) => i.heatmapScore > 70 && i.heatmapScore <= 85).length,
        low: cluster.issues.filter((i) => i.heatmapScore <= 70).length,
      },
      departmentBreakdown: cluster.issues.reduce((acc: Record<string, number>, issue) => {
        const dept = issue.department || 'Unassigned';
        acc[dept] = (acc[dept] || 0) + 1;
        return acc;
      }, {}),
      initiativeProgress: {
        total: cluster.initiatives.length,
        active: cluster.initiatives.filter((i) => i.status === 'ACTIVE').length,
        completed: cluster.initiatives.filter((i) => i.status === 'COMPLETED').length,
        averageProgress:
          cluster.initiatives.length > 0
            ? Math.round(
                cluster.initiatives.reduce((sum, init) => sum + init.progress, 0) /
                  cluster.initiatives.length
              )
            : 0,
      },
    };

    // Strategic recommendations based on cluster analysis
    const recommendations = generateClusterRecommendations(cluster, analytics);

    return NextResponse.json({
      success: true,
      cluster: {
        ...cluster,
        analytics,
        recommendations,
      },
    });
  } catch (error) {
    console.error('Failed to fetch cluster:', error);
    return NextResponse.json({ error: 'Failed to fetch cluster details' }, { status: 500 });
  }
}

export async function PUT(request: NextRequest, { params }: { params: { id: string } }) {
  try {
    const user = await getCurrentUser();
    if (!user) {
      return NextResponse.json({ error: 'Unauthorized' }, { status: 401 });
    }

    // Check if user has admin permissions for cluster management
    if (user.role !== 'ADMIN') {
      return NextResponse.json({ error: 'Insufficient permissions' }, { status: 403 });
    }

    const body: ClusterUpdateRequest = await request.json();

    const updatedCluster = await prisma.issueCluster.update({
      where: { id: params.id },
      data: {
        ...(body.name && { name: body.name }),
        ...(body.description && { description: body.description }),
        ...(body.severity && { severity: body.severity }),
        ...(body.isActive !== undefined && { isActive: body.isActive }),
        ...(body.color && { color: body.color }),
        updatedAt: new Date(),
      },
      include: {
        issues: true,
        initiatives: true,
      },
    });

    // Log the cluster update
    await prisma.auditLog.create({
      data: {
        userId: user.id,
        action: 'CLUSTER_UPDATED',
        details: {
          clusterId: params.id,
          clusterName: updatedCluster.name,
<<<<<<< HEAD
          changes: (body as any),
          timestamp: new Date().toISOString(),
        } as any,
=======
          changes: body,
          timestamp: new Date().toISOString(),
        },
>>>>>>> 7451b2ef
      },
    });

    return NextResponse.json({
      success: true,
      cluster: updatedCluster,
    });
  } catch (error) {
    console.error('Failed to update cluster:', error);
    return NextResponse.json({ error: 'Failed to update cluster' }, { status: 500 });
  }
}

export async function DELETE(request: NextRequest, { params }: { params: { id: string } }) {
  try {
    const user = await getCurrentUser();
    if (!user || user.role !== 'ADMIN') {
      return NextResponse.json({ error: 'Unauthorized' }, { status: 401 });
    }

    // Check if cluster has associated issues or initiatives
    const cluster = await prisma.issueCluster.findUnique({
      where: { id: params.id },
      include: {
        issues: true,
        initiatives: true,
      },
    });

    if (!cluster) {
      return NextResponse.json({ error: 'Cluster not found' }, { status: 404 });
    }

    if (cluster.issues.length > 0 || cluster.initiatives.length > 0) {
      return NextResponse.json(
        {
          error: 'Cannot delete cluster with associated issues or initiatives',
        },
        { status: 400 }
      );
    }

    await prisma.issueCluster.delete({
      where: { id: params.id },
    });

    // Log the cluster deletion
    await prisma.auditLog.create({
      data: {
        userId: user.id,
        action: 'CLUSTER_DELETED',
        details: {
          clusterId: params.id,
          clusterName: cluster.name,
          timestamp: new Date().toISOString(),
        },
      },
    });

    return NextResponse.json({
      success: true,
      message: 'Cluster deleted successfully',
    });
  } catch (error) {
    console.error('Failed to delete cluster:', error);
    return NextResponse.json({ error: 'Failed to delete cluster' }, { status: 500 });
  }
}

function generateClusterRecommendations(cluster: any, analytics: any) {
  const recommendations = [];

  // High-impact cluster with many issues
  if (analytics.totalIssues >= 5 && analytics.averageScore > 80) {
    recommendations.push({
      type: 'strategic',
      priority: 'high',
      title: 'Strategic Initiative Needed',
      description: `This cluster has ${analytics.totalIssues} high-impact issues (avg score: ${analytics.averageScore}). Consider creating a comprehensive strategic initiative to address the root causes.`,
      action: 'create_strategic_initiative',
      estimatedImpact: 'High - addresses multiple high-priority issues simultaneously',
    });
  }

  // Cross-departmental coordination needed
  const deptCount = Object.keys(analytics.departmentBreakdown).length;
  if (deptCount >= 3) {
    recommendations.push({
      type: 'coordination',
      priority: 'medium',
      title: 'Cross-Departmental Coordination',
      description: `Issues span ${deptCount} departments. Cross-functional team coordination will be essential for successful resolution.`,
      action: 'assign_cross_functional_team',
      estimatedImpact: 'Medium - improves collaboration and reduces silos',
    });
  }

  // Low initiative coverage
  if (analytics.totalIssues > 3 && analytics.initiativeProgress.total < 2) {
    recommendations.push({
      type: 'coverage',
      priority: 'medium',
      title: 'Insufficient Initiative Coverage',
      description: `${analytics.totalIssues} issues but only ${analytics.initiativeProgress.total} initiatives. More initiatives may be needed to address all cluster issues.`,
      action: 'create_additional_initiatives',
      estimatedImpact: 'Medium - ensures comprehensive issue resolution',
    });
  }

  // High-severity cluster needs urgent attention
  if (cluster.severity === 'high' && analytics.initiativeProgress.active === 0) {
    recommendations.push({
      type: 'urgency',
      priority: 'high',
      title: 'Urgent Action Required',
      description:
        'High-severity cluster with no active initiatives. Immediate action needed to prevent business impact.',
      action: 'create_urgent_initiative',
      estimatedImpact: 'High - prevents potential business disruption',
    });
  }

  // Successful cluster pattern recognition
  if (analytics.initiativeProgress.averageProgress > 75) {
    recommendations.push({
      type: 'success',
      priority: 'low',
      title: 'Successful Cluster Pattern',
      description:
        'This cluster shows excellent progress. Consider replicating successful approaches in other clusters.',
      action: 'document_best_practices',
      estimatedImpact: 'Medium - enables knowledge transfer to other clusters',
    });
  }

  return recommendations;
}<|MERGE_RESOLUTION|>--- conflicted
+++ resolved
@@ -171,15 +171,9 @@
         details: {
           clusterId: params.id,
           clusterName: updatedCluster.name,
-<<<<<<< HEAD
-          changes: (body as any),
+          changes: body as any,
           timestamp: new Date().toISOString(),
         } as any,
-=======
-          changes: body,
-          timestamp: new Date().toISOString(),
-        },
->>>>>>> 7451b2ef
       },
     });
 
