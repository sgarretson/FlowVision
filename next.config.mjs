--- conflicted
+++ resolved
@@ -5,10 +5,6 @@
     typedRoutes: true,
   },
   eslint: {
-<<<<<<< HEAD
-    // CI runs eslint separately; avoid failing Next build on lint
-=======
->>>>>>> 7451b2ef
     ignoreDuringBuilds: true,
   },
 };
