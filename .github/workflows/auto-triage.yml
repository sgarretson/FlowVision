name: Auto triage issues and PRs

on:
  issues:
    types: [opened, labeled]
  pull_request:
    types: [opened, reopened, labeled, synchronize]

permissions:
  contents: read
  issues: write
  pull-requests: write

jobs:
  triage:
    runs-on: ubuntu-latest
    if: github.event_name == 'issues' || github.event.pull_request.head.repo.full_name == github.repository
<<<<<<< HEAD
    permissions:
      contents: read
      issues: write
      pull-requests: write
=======
>>>>>>> f5b5b473
    steps:
      - name: Add issues to MVP P0 Board when milestone=P0
        if: ${{ github.event_name == 'issues' }}
        uses: actions/github-script@v7
        with:
          github-token: ${{ secrets.GITHUB_TOKEN }}
          script: |
            const owner = context.repo.owner;
            const repo = context.repo.repo;
            const issue = context.payload.issue;
            if (!issue) return;
            // If milestone title matches P0, add to project #1
            const { data: issueData } = await github.rest.issues.get({ owner, repo, issue_number: issue.number });
            const ms = issueData.milestone;
            if (ms && ms.title === 'Executive Issue-to-Initiative P0') {
              await github.graphql(`
                mutation($project:ID!,$content:ID!){
                  addProjectV2ItemById(input:{projectId:$project, contentId:$content}){ item { id } }
                }
              `, {
                project: 'PVT_kwHOAANP-M4BAT3q',
                content: issue.node_id,
              });
            }
      - name: Enforce PR template checklist
        if: ${{ startsWith(github.event_name, 'pull_request') && github.event.pull_request.head.repo.full_name == github.repository }}
        uses: actions/github-script@v7
        with:
          github-token: ${{ secrets.GITHUB_TOKEN }}
          script: |
            const pr = context.payload.pull_request;
            if (!pr) return;
            const body = pr.body || '';
            const required = ['Conventional title', '`npm test` passed', '`npm run build` passed'];
            let missing = [];
            for (const key of required) if (!body.toLowerCase().includes(key.toLowerCase())) missing.push(key);
            if (missing.length) {
              await github.rest.issues.createComment({
                owner: context.repo.owner,
                repo: context.repo.repo,
                issue_number: pr.number,
                body: `Please complete PR checklist items: ${missing.join(', ')}`
              });
            }<|MERGE_RESOLUTION|>--- conflicted
+++ resolved
@@ -15,13 +15,10 @@
   triage:
     runs-on: ubuntu-latest
     if: github.event_name == 'issues' || github.event.pull_request.head.repo.full_name == github.repository
-<<<<<<< HEAD
     permissions:
       contents: read
       issues: write
       pull-requests: write
-=======
->>>>>>> f5b5b473
     steps:
       - name: Add issues to MVP P0 Board when milestone=P0
         if: ${{ github.event_name == 'issues' }}
